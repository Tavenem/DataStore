--- conflicted
+++ resolved
@@ -1,10 +1,6 @@
 # Changelog
 
-<<<<<<< HEAD
-## 3.1-preview.4
-=======
 ## 3.1-preview.5
->>>>>>> d051cca5
 Version 3 is is a is a major release that includes significant breaking changes to the API, as well as a number of new features and improvements.
 
 The primary objectives of this version were to make `IDataStore` more flexible regarding item and key types, and to enable more comprehensive support for LINQ operations on `IDataStoreQueryable<TSource>` which better match the expected range of features found on a standard `IQueryable<TSource>`.
